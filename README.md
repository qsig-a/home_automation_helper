# Home automation server

This is a FastAPI application designed for home automation tasks, with a primary focus on integrating with a [Vestaboard](https://www.vestaboard.com/) display.

Capabilities include:
- Posting custom messages to the Vestaboard.
- Displaying Boggle game grids.
- Showing random SFW/NSFW quotes from a database.

## Environment variables for the docker image

The following environment variables can be set to configure the application:

- `VESTABOARD_API_KEY`: Your Vestaboard API Key. Obtain this by creating an Installable API Key from the Vestaboard web interface.
- `VESTABOARD_API_SECRET`: Your Vestaboard API Secret. Obtain this alongside the API Key.
- `SAYING_DB_ENABLE`: Controls whether the saying database functionality is enabled. Set to "1" to enable, "0" to disable. (Default: `"0"`)
- `SAYING_DB_USER`: The username for connecting to the sayings database.
- `SAYING_DB_PASS`: The password for the database user.
- `SAYING_DB_HOST`: The hostname or IP address of the database server for sayings.
- `SAYING_DB_PORT`: The port number for the sayings database server. (Default: `3306`)
- `SAYING_DB_NAME`: The name of the database for sayings.

## API Endpoints

This section details the available API endpoints.

### `GET /`

-   **Description:** A basic health check endpoint.
-   **Request Body:** None.
-   **Response:**
    ```json
    {
        "message": "Hello, World! I am the home automation helper"
    }
    ```
-   **Example Usage:**
    ```bash
    curl http://localhost:8000/
    ```

### `POST /message`

-   **Description:** Posts a custom message directly to the Vestaboard.
-   **Request Body:** `MessageClass`
    ```json
    {
        "message": "Your message here"
    }
    ```
-   **Response:**
    ```json
    {
        "message": "Message sent successfully"
    }
    ```
    (Or an error detail if issues occur, e.g., invalid characters, Vestaboard API error)
-   **Example Usage:**
    ```bash
    curl -X POST http://localhost:8000/message -H "Content-Type: application/json" -d '{"message": "Hello from the API"}'
    ```

### `POST /games/boggle`

-   **Description:** Starts a Boggle game on the Vestaboard. The game grid (either 4x4 or 5x5) is displayed, and after a delay (200 seconds), the end grid/solution is shown.
-   **Request Body:** `BoggleClass`
    ```json
    {
        "size": 4
    }
    ```
    (Where `size` can be `4` or `5`)
-   **Response:**
    ```json
    {
        "message": "Boggle 4x4 game queued."
    }
    ```
    (Or an error detail if issues occur)
-   **Example Usage:**
    ```bash
    curl -X POST http://localhost:8000/games/boggle -H "Content-Type: application/json" -d '{"size": 4}'
    ```

### `GET /sfw_quote`

-   **Description:** Retrieves a random "Safe For Work" (SFW) quote from the database and displays it on the Vestaboard. Requires `SAYING_DB_ENABLE="1"`.
-   **Request Body:** None.
-   **Response:**
    ```json
    {
        "message": "Random SFW quote queued"
    }
    ```
    (Or an error detail if issues occur, e.g., database disabled/unavailable, no quote found, Vestaboard API error)
-   **Example Usage:**
    ```bash
    curl http://localhost:8000/sfw_quote
    ```

### `GET /nsfw_quote`

-   **Description:** Retrieves a random "Not Safe For Work" (NSFW) quote from the database and displays it on the Vestaboard. Requires `SAYING_DB_ENABLE="1"`.
-   **Request Body:** None.
-   **Response:**
    ```json
    {
        "message": "Random NSFW quote queued"
    }
    ```
    (Or an error detail if issues occur)
-   **Example Usage:**
    ```bash
    curl http://localhost:8000/nsfw_quote
    ```

## Setup and Running

This section explains how to set up and run the project using different methods.

### Local Development

Follow these steps to run the application on your local machine:

1.  **Clone the repository:**
    ```bash
    git clone https://github.com/your_username/your_repository_name.git # Replace with the actual repository URL
    cd your_repository_name # Replace with the actual repository directory
    ```

2.  **Create a virtual environment (recommended):**
    ```bash
    python -m venv venv
    source venv/bin/activate  # On Windows use: venv\Scripts\activate
    ```

3.  **Install dependencies:**
    Ensure your virtual environment is activated, then run:
    ```bash
    pip install -r requirements.txt
    ```

4.  **Set up environment variables:**
    Create a file named `.env` in the root directory of the project. This file will hold your environment-specific configurations.
    Refer to the "Environment variables for the docker image" section for a complete list of variables and their purpose.

    Here's an example structure for your `.env` file:
    ```env
    VESTABOARD_API_KEY="your_vestaboard_api_key"
    VESTABOARD_API_SECRET="your_vestaboard_api_secret"
    SAYING_DB_ENABLE="0" # Set to "1" to enable database features
    # SAYING_DB_USER="your_db_user"
    # SAYING_DB_PASS="your_db_password"
    # SAYING_DB_HOST="localhost"
    # SAYING_DB_PORT="3306"
    # SAYING_DB_NAME="sayings_db"
    ```

5.  **Run the application:**
    Once the dependencies are installed and your `.env` file is configured, you can start the FastAPI application using Uvicorn:
    ```bash
    uvicorn app.main:app --reload
    ```
    The application will typically be available at `http://127.0.0.1:8000`. The `--reload` flag enables auto-reloading when code changes are detected.

### Docker

You can also run the application using Docker.

1.  **Build the Docker image:**
    Navigate to the root directory of the project (where the `Dockerfile` is located) and run:
    ```bash
    docker build -t home-automation-server .
    ```

2.  **Run the Docker container:**
    You can pass environment variables directly in the `docker run` command or use an environment file.

    **Option A: Passing variables directly**
    ```bash
    docker run -d -p 8000:8000 \
      --env VESTABOARD_API_KEY="your_vestaboard_api_key" \
      --env VESTABOARD_API_SECRET="your_vestaboard_api_secret" \
      --env SAYING_DB_ENABLE="0" \
      # Add other --env flags as needed based on the "Environment variables" section
      --name home-automation-app \
      home-automation-server
    ```

    **Option B: Using an environment file**
    Create a `.env` file (as described in the "Local Development" setup) in your project root. Then run:
    ```bash
    docker run -d -p 8000:8000 \
      --env-file .env \
      --name home-automation-app \
      home-automation-server
    ```
    The application inside the container will be accessible on your host machine at `http://localhost:8000`.

<<<<<<< HEAD
### Running Tests

This project uses `pytest` for unit and integration testing. Test dependencies are included in `requirements.txt`.

1.  **Ensure dependencies are installed:**
    If you haven't already, install all necessary dependencies including `pytest`:
    ```bash
    pip install -r requirements.txt
    ```

2.  **Run all tests:**
    Navigate to the root directory of the project and run:
    ```bash
    pytest
    ```

3.  **Run tests with more options:**
    *   To run tests for a specific file:
        ```bash
        pytest tests/test_main.py
        ```
    *   To run tests with increased verbosity (shows individual test names):
        ```bash
        pytest -v
        ```

Tests are also automatically executed via GitHub Actions on every push and pull request to the `main` branch, ensuring code quality and integration.

=======
>>>>>>> 81e4040a
## Games

This application includes a Boggle game feature that can be displayed on the Vestaboard.

### Boggle

-   **Overview:** The Boggle game displays a grid of letters on the Vestaboard. The goal, typically, is to find as many words as possible from the adjacent letters. This implementation shows a starting grid and then, after a set time, an ending grid (which could be a solution or simply clear the board, depending on the `app.games.boggle.generate_boggle_grids` logic - currently it generates two distinct grids).

-   **Initiating a Game:**
    -   To start a Boggle game, use the `POST /games/boggle` API endpoint.
    -   You need to specify the `size` of the Boggle grid in the request body. Supported sizes are `4` (for a 4x4 grid) or `5` (for a 5x5 grid).
        ```json
        {
            "size": 4
        }
        ```
    -   Refer to the "API Endpoints" section for more details on using this endpoint.

-   **Game Progression:**
    1.  **Start Grid:** Upon calling the endpoint, the initial Boggle grid (e.g., a random set of letters) is generated and immediately sent to the Vestaboard for display.
    2.  **Game Duration:** The game runs for a fixed duration of 200 seconds (approximately 3 minutes and 20 seconds).
    3.  **End Grid:** After the 200-second duration, a second grid (the "end grid" or "solution grid") is automatically sent to the Vestaboard.

-   **Vestaboard Display:**
    -   The Boggle grids are displayed as arrays of letters on the Vestaboard. Each letter occupies one character slot on the board.
    -   The specific dice and letter distribution are handled by the `app.games.boggle` module.

## Sayings

The application can display random "Safe For Work" (SFW) or "Not Safe For Work" (NSFW) quotes/sayings on the Vestaboard.

### Overview

This feature fetches a random entry from a pre-populated database table (either SFW or NSFW quotes) and sends it to be displayed on the Vestaboard.

### Triggering Quotes

-   **SFW Quote:** To display a random SFW quote, use the `GET /sfw_quote` API endpoint.
-   **NSFW Quote:** To display a random NSFW quote, use the `GET /nsfw_quote` API endpoint.

Refer to the "API Endpoints" section for more details on using these endpoints.

### Database Requirement

-   **Enablement:** This feature is active when the `SAYING_DB_ENABLE` environment variable is set to `"1"`. If it's `"0"` (the default), these endpoints will likely return an error or indicate that the feature is disabled.
-   **Database System:** A MySQL database is expected.
-   **Connection:** Configure the database connection using the following environment variables: `SAYING_DB_HOST`, `SAYING_DB_USER`, `SAYING_DB_PASS`, `SAYING_DB_PORT`, and `SAYING_DB_NAME`. Refer to the "Environment variables for the docker image" section for details on these variables.
-   **Schema:**
    The database must contain two specific tables:
    1.  `sfw_quotes`: This table stores the Safe For Work quotes.
    2.  `nsfw_quotes`: This table stores the Not Safe For Work quotes.

    Each of these tables must have the following column structure:
    -   `quote` (TEXT or VARCHAR): This column holds the actual text of the saying.
    -   `source` (VARCHAR, optional): This column can be used to store the source or author of the quote. It is not currently displayed but may be used in the future.

    Example table creation (MySQL syntax):
    ```sql
    CREATE TABLE sfw_quotes (
        id INT AUTO_INCREMENT PRIMARY KEY,
        quote TEXT NOT NULL,
        source VARCHAR(255)
    );

    CREATE TABLE nsfw_quotes (
        id INT AUTO_INCREMENT PRIMARY KEY,
        quote TEXT NOT NULL,
        source VARCHAR(255)
    );
    ```

## License

This project is licensed under the MIT License. See the [LICENSE](LICENSE) file for details.<|MERGE_RESOLUTION|>--- conflicted
+++ resolved
@@ -1,7 +1,12 @@
 # Home automation server
 
 This is a FastAPI application designed for home automation tasks, with a primary focus on integrating with a [Vestaboard](https://www.vestaboard.com/) display.
-
+This is a FastAPI application designed for home automation tasks, with a primary focus on integrating with a [Vestaboard](https://www.vestaboard.com/) display.
+
+Capabilities include:
+- Posting custom messages to the Vestaboard.
+- Displaying Boggle game grids.
+- Showing random SFW/NSFW quotes from a database.
 Capabilities include:
 - Posting custom messages to the Vestaboard.
 - Displaying Boggle game grids.
@@ -197,7 +202,6 @@
     ```
     The application inside the container will be accessible on your host machine at `http://localhost:8000`.
 
-<<<<<<< HEAD
 ### Running Tests
 
 This project uses `pytest` for unit and integration testing. Test dependencies are included in `requirements.txt`.
@@ -226,8 +230,6 @@
 
 Tests are also automatically executed via GitHub Actions on every push and pull request to the `main` branch, ensuring code quality and integration.
 
-=======
->>>>>>> 81e4040a
 ## Games
 
 This application includes a Boggle game feature that can be displayed on the Vestaboard.
